--- conflicted
+++ resolved
@@ -3,10 +3,7 @@
   "buildCommand": "pnpm turbo build --filter=web",
   "outputDirectory": "apps/web/.next",
   "installCommand": "pnpm install",
-<<<<<<< HEAD
   "ignoreCommand": "git diff --quiet HEAD^ HEAD .",
-  "framework": "nextjs",
-=======
   "framework": "nextjs",
   "regions": ["iad1"],
   "git": {
@@ -14,7 +11,6 @@
       "main": true
     }
   },
->>>>>>> e29c97a3
   "functions": {
     "apps/web/app/api/*/route.ts": {
       "maxDuration": 30
