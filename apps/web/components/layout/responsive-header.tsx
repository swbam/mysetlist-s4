"use client";

import { Button } from "@repo/design-system";
import { SearchBox } from "@repo/design-system";
import { Avatar, AvatarFallback, AvatarImage } from "@repo/design-system";
import { Badge } from "@repo/design-system";
import {
  DropdownMenu,
  DropdownMenuContent,
  DropdownMenuItem,
  DropdownMenuSeparator,
  DropdownMenuTrigger,
} from "@repo/design-system";
import { cn } from "@repo/design-system/lib/utils";
import {
  Bell,
  Calendar,
  Heart,
  Home,
  LogOut,
  MapPin,
  Menu,
  Search,
  Settings,
  TrendingUp,
  User,
  X,
} from "lucide-react";
import Link from "next/link";
import { usePathname, useRouter } from "next/navigation";
import { useEffect, useRef, useState } from "react";
import { useAuth } from "~/app/providers/auth-provider";
import { ThemeToggle } from "~/components/ui/theme-provider";

interface ResponsiveHeaderProps {
  className?: string;
}

export function ResponsiveHeader({ className }: ResponsiveHeaderProps) {
  const router = useRouter();
  const pathname = usePathname();
  const { user, signOut } = useAuth();
  const [isMobileMenuOpen, setIsMobileMenuOpen] = useState(false);
  const [isSearchOpen, setIsSearchOpen] = useState(false);
  const mobileMenuRef = useRef<HTMLDivElement>(null);
  const touchStartX = useRef<number>(0);
  const touchEndX = useRef<number>(0);

  // Handle body scroll lock when mobile menu is open
  useEffect(() => {
    if (isMobileMenuOpen) {
      document.body.style.overflow = "hidden";
    } else {
      document.body.style.overflow = "unset";
    }

    return () => {
      document.body.style.overflow = "unset";
    };
  }, [isMobileMenuOpen]);

  // Handle click outside and escape key to close mobile menu
  useEffect(() => {
    if (!isMobileMenuOpen) {
      return;
    }

    const handleClickOutside = (event: MouseEvent) => {
      if (
        mobileMenuRef.current &&
        !mobileMenuRef.current.contains(event.target as Node)
      ) {
        setIsMobileMenuOpen(false);
      }
    };

    const handleEscapeKey = (event: KeyboardEvent) => {
      if (event.key === "Escape") {
        setIsMobileMenuOpen(false);
      }
    };

    const handleTouchStart = (e: TouchEvent) => {
      if (e.changedTouches[0]) {
        touchStartX.current = e.changedTouches[0].screenX;
      }
    };

    const handleTouchEnd = (e: TouchEvent) => {
      if (e.changedTouches[0]) {
        touchEndX.current = e.changedTouches[0].screenX;
        handleSwipeGesture();
      }
    };

    const handleSwipeGesture = () => {
      const swipeThreshold = 50; // Minimum distance for swipe
      const swipeDistance = touchStartX.current - touchEndX.current;

      // Swipe left to close (for right-side menu)
      if (swipeDistance > swipeThreshold) {
        setIsMobileMenuOpen(false);
      }
    };

    // Add event listeners
    document.addEventListener("mousedown", handleClickOutside);
    document.addEventListener("keydown", handleEscapeKey);

    if (mobileMenuRef.current) {
      const menuElement = mobileMenuRef.current;
      menuElement.addEventListener("touchstart", handleTouchStart);
      menuElement.addEventListener("touchend", handleTouchEnd);

      return () => {
        document.removeEventListener("mousedown", handleClickOutside);
        document.removeEventListener("keydown", handleEscapeKey);
        menuElement.removeEventListener("touchstart", handleTouchStart);
        menuElement.removeEventListener("touchend", handleTouchEnd);
      };
    }

    return () => {
      document.removeEventListener("mousedown", handleClickOutside);
      document.removeEventListener("keydown", handleEscapeKey);
    };
  }, [isMobileMenuOpen]);

  const navigation = [
    { name: "Home", href: "/", icon: Home },
    { name: "Artists", href: "/artists", icon: Music },
    { name: "Shows", href: "/shows", icon: Calendar },
    { name: "Venues", href: "/venues", icon: MapPin },
    { name: "Trending", href: "/trending", icon: TrendingUp },
  ];

  // Add My Artists link for authenticated users
  const authenticatedNavigation = user
    ? [
        ...navigation.slice(0, 2),
        { name: "My Artists", href: "/my-artists", icon: Heart },
        ...navigation.slice(2),
      ]
    : navigation;

  const isActivePath = (href: string) => {
    if (href === "/") {
      return pathname === "/";
    }
    return pathname.startsWith(href);
  };

  const handleSearch = async (query: string) => {
    if (query.length < 2) {
      return [];
    }

    try {
      const response = await fetch(
        `/api/search?q=${encodeURIComponent(query)}&limit=8`,
      );
      if (response.ok) {
        const data = await response.json();
        // Transform API response to expected format for SearchBox component
        return (data.results || []).map((result: any) => ({
          id: result.id,
          type: "artist",
          title: result.name,
          subtitle: result.description || "Artist",
          imageUrl: result.imageUrl,
          slug: result.metadata?.slug,
          source: result.metadata?.source || "database",
          requiresSync: result.metadata?.source === "ticketmaster",
          externalId: result.metadata?.externalId,
        }));
      }
    } catch (_error) {}

    return [];
  };

  const handleSearchSelect = (result: any) => {
    // Only artists are searchable now
    if (result.type === "artist") {
      // Handle navigation based on source
      if (result.source === "ticketmaster" && result.requiresSync !== false) {
        // For Ticketmaster artists that need syncing, navigate with ticketmaster ID
        const slug = result.title
          .toLowerCase()
          .replace(/[^a-z0-9]+/g, "-")
          .replace(/^-|-$/g, "");
        router.push(`/artists/${slug}`);
      } else if (result.slug) {
        // For database artists with slug, use direct navigation
        router.push(`/artists/${result.slug}`);
      } else {
        // Fallback to ID-based navigation
        router.push(`/artists/${result.id}`);
      }
    }
    setIsSearchOpen(false);
  };

  const handleSearchSubmit = async (query: string) => {
    // Instead of redirecting to search page, try to get the first result
    if (query.length >= 2) {
      try {
        const response = await fetch(
          `/api/search?q=${encodeURIComponent(query)}&limit=1`,
        );
        if (response.ok) {
          const data = await response.json();
          const firstResult = data.results?.[0];
          if (firstResult) {
            // Navigate directly to the first artist result
            const slug =
              firstResult.metadata?.slug ||
              firstResult.name
                .toLowerCase()
                .replace(/[^a-z0-9]+/g, "-")
                .replace(/^-|-$/g, "");

                          if (firstResult.metadata?.source === "ticketmaster") {
                router.push(`/artists/${slug}`);
              } else {
              router.push(`/artists/${slug}`);
            }
          }
        }
      } catch (error) {
        console.error("Search submit failed:", error);
      }
    }
    setIsSearchOpen(false);
  };

  const handleSignOut = async () => {
    try {
      await signOut();
      router.push("/");
    } catch (_error) {}
  };

  return (
    <header
      className={cn(
        "sticky top-0 z-50 w-full border-b bg-background/95 backdrop-blur supports-[backdrop-filter]:bg-background/60",
        className,
      )}
    >
      <div className="container mx-auto px-4">
        <div className="flex h-16 items-center justify-between lg:h-20">
          {/* Logo */}
<<<<<<< HEAD
          <Link href="/" className="flex items-center">
=======
          <Link href="/" className="flex items-center space-x-2">
            <Music className="h-8 w-8 text-primary" />
>>>>>>> b8c827af
            <span className="font-bold text-xl">TheSet</span>
          </Link>

          {/* Desktop Navigation */}
          <nav className="hidden items-center space-x-4 lg:flex xl:space-x-6">
            {authenticatedNavigation.map((item) => {
              const Icon = item.icon;
              return (
                <Link
                  key={item.name}
                  href={item.href}
                  className={cn(
                    "flex items-center space-x-2 rounded-lg px-3 py-2 font-medium text-sm transition-all duration-200",
                    "hover:bg-muted/50 focus:bg-muted focus:outline-none",
                    isActivePath(item.href)
                      ? "bg-primary/10 text-primary"
                      : "text-muted-foreground hover:text-foreground",
                  )}
                >
                  <Icon className="h-4 w-4" />
                  <span className="hidden xl:inline">{item.name}</span>
                </Link>
              );
            })}
          </nav>

          {/* Desktop Search */}
          <div className="mx-4 hidden max-w-sm flex-1 lg:mx-6 lg:max-w-md xl:flex">
            <SearchBox
              placeholder="Search artists..."
              onSearch={handleSearch}
              onSelect={handleSearchSelect}
              onSubmit={handleSearchSubmit}
              className="w-full"
            />
          </div>

          {/* User Menu & Mobile Controls */}
          <div className="flex items-center space-x-2">
            {/* Theme Toggle */}
            <ThemeToggle size="sm" className="hidden sm:flex" />

            {/* Mobile Search Toggle */}
            <Button
              variant="ghost"
              size="sm"
              className="min-h-[36px] min-w-[36px] md:hidden"
              onClick={() => setIsSearchOpen(!isSearchOpen)}
              aria-label="Toggle search"
            >
              <Search className="h-5 w-5" />
            </Button>

            {user ? (
              <>
                {/* Notifications (when implemented) */}
                <Button
                  variant="ghost"
                  size="sm"
                  className="relative hidden min-h-[36px] min-w-[36px] sm:flex"
                  aria-label="Notifications"
                >
                  <Bell className="h-5 w-5" />
                  {/* Notification badge */}
                  <Badge className="-top-1 -right-1 absolute h-5 w-5 rounded-full p-0 text-xs">
                    3
                  </Badge>
                </Button>

                {/* User Menu */}
                <DropdownMenu>
                  <DropdownMenuTrigger asChild>
                    <Button
                      variant="ghost"
                      className="relative h-8 w-8 rounded-full"
                    >
                      <Avatar className="h-8 w-8">
                        <AvatarImage
                          src={user.user_metadata?.avatar_url}
                          alt={user.email || ""}
                        />
                        <AvatarFallback>
                          {user.email?.charAt(0).toUpperCase() || "U"}
                        </AvatarFallback>
                      </Avatar>
                    </Button>
                  </DropdownMenuTrigger>
                  <DropdownMenuContent className="w-56" align="end" forceMount>
                    <div className="flex items-center justify-start gap-2 p-2">
                      <div className="flex flex-col space-y-1 leading-none">
                        <p className="font-medium">
                          {user.user_metadata?.full_name || "User"}
                        </p>
                        <p className="w-[200px] truncate text-muted-foreground text-sm">
                          {user.email}
                        </p>
                      </div>
                    </div>
                    <DropdownMenuSeparator />
                    <DropdownMenuItem asChild>
                      <Link href="/profile" className="cursor-pointer">
                        <User className="mr-2 h-4 w-4" />
                        Profile
                      </Link>
                    </DropdownMenuItem>
                    <DropdownMenuItem asChild>
                      <Link
                        href="/profile/following"
                        className="cursor-pointer"
                      >
                        <Heart className="mr-2 h-4 w-4" />
                        Following
                      </Link>
                    </DropdownMenuItem>
                    <DropdownMenuItem asChild>
                      <Link href="/settings" className="cursor-pointer">
                        <Settings className="mr-2 h-4 w-4" />
                        Settings
                      </Link>
                    </DropdownMenuItem>
                    <DropdownMenuSeparator />
                    <DropdownMenuItem
                      className="cursor-pointer"
                      onSelect={handleSignOut}
                    >
                      <LogOut className="mr-2 h-4 w-4" />
                      Sign out
                    </DropdownMenuItem>
                  </DropdownMenuContent>
                </DropdownMenu>
              </>
            ) : (
              <div className="hidden items-center space-x-2 sm:flex">
                <Button variant="ghost" size="sm" asChild>
                  <Link href="/auth/sign-in">Sign In</Link>
                </Button>
                <Button size="sm" asChild>
                  <Link href="/auth/sign-up">Sign Up</Link>
                </Button>
              </div>
            )}

            {/* Mobile Menu Toggle */}
            <Button
              variant="ghost"
              size="sm"
              className="min-h-[44px] min-w-[44px] touch-manipulation lg:hidden"
              onClick={() => setIsMobileMenuOpen(!isMobileMenuOpen)}
              aria-label={isMobileMenuOpen ? "Close menu" : "Open menu"}
              aria-expanded={isMobileMenuOpen}
              aria-controls="mobile-menu"
            >
              {isMobileMenuOpen ? (
                <X className="h-6 w-6" />
              ) : (
                <Menu className="h-6 w-6" />
              )}
            </Button>
          </div>
        </div>

        {/* Mobile Search Bar */}
        {isSearchOpen && (
          <div className="border-t py-4 md:hidden">
            <SearchBox
              placeholder="Search artists..."
              onSearch={handleSearch}
              onSelect={handleSearchSelect}
              onSubmit={handleSearchSubmit}
              autoFocus
              className="w-full"
            />
          </div>
        )}

        {/* Mobile Navigation Menu */}
        {isMobileMenuOpen && (
          <div
            ref={mobileMenuRef}
            className="absolute left-0 right-0 top-full z-50 border-t bg-background/95 backdrop-blur-md shadow-lg lg:hidden"
            id="mobile-menu"
            role="navigation"
            aria-label="Mobile navigation"
          >
            <div className="container mx-auto max-h-[calc(100vh-4rem)] overflow-y-auto px-4 py-6">
              <div className="space-y-1">
                {authenticatedNavigation.map((item) => {
                  const Icon = item.icon;
                  return (
                    <Link
                      key={item.name}
                      href={item.href}
                      className={cn(
                        "flex items-center space-x-3 rounded-xl px-4 py-4 font-medium text-base transition-all duration-200",
                        "min-h-[56px] touch-manipulation active:scale-[0.98]", // iOS touch target
                        isActivePath(item.href)
                          ? "bg-primary text-primary-foreground shadow-sm"
                          : "text-foreground hover:bg-muted/80 active:bg-muted",
                      )}
                      onClick={() => setIsMobileMenuOpen(false)}
                    >
                      <Icon className="h-6 w-6 flex-shrink-0" />
                      <span className="text-lg">{item.name}</span>
                    </Link>
                  );
                })}
              </div>

              {/* Mobile Theme Toggle */}
              <div className="mt-6 border-t pt-6">
                <div className="flex items-center justify-between px-4 py-3">
                  <span className="font-medium text-base">Theme</span>
                  <ThemeToggle />
                </div>
              </div>

              {/* Mobile Auth Section */}
              {!user && (
                <div className="mt-6 space-y-3 border-t pt-6">
                  <Link
                    href="/auth/sign-in"
                    className="flex min-h-[56px] touch-manipulation items-center justify-center rounded-xl border border-border bg-background px-6 py-4 font-medium text-foreground text-lg transition-all duration-200 hover:bg-muted active:scale-[0.98]"
                    onClick={() => setIsMobileMenuOpen(false)}
                  >
                    Sign In
                  </Link>
                  <Link
                    href="/auth/sign-up"
                    className="flex min-h-[56px] touch-manipulation items-center justify-center rounded-xl bg-primary px-6 py-4 font-medium text-primary-foreground text-lg shadow-sm transition-all duration-200 hover:bg-primary/90 active:scale-[0.98]"
                    onClick={() => setIsMobileMenuOpen(false)}
                  >
                    Get Started
                  </Link>
                </div>
              )}

              {/* User Section for Authenticated Users */}
              {user && (
                <div className="mt-6 space-y-3 border-t pt-6">
                  <div className="flex items-center space-x-3 px-4">
                    <Avatar className="h-10 w-10">
                      <AvatarImage
                        src={user.user_metadata?.avatar_url}
                        alt={user.email || ""}
                      />
                      <AvatarFallback>
                        {user.email?.charAt(0).toUpperCase() || "U"}
                      </AvatarFallback>
                    </Avatar>
                    <div className="flex-1 min-w-0">
                      <p className="font-medium text-base">
                        {user.user_metadata?.full_name || "User"}
                      </p>
                      <p className="text-muted-foreground text-sm truncate">
                        {user.email}
                      </p>
                    </div>
                  </div>

                  <Link
                    href="/profile"
                    className="flex min-h-[56px] touch-manipulation items-center space-x-3 rounded-xl px-4 py-4 font-medium text-base transition-all duration-200 hover:bg-muted active:scale-[0.98]"
                    onClick={() => setIsMobileMenuOpen(false)}
                  >
                    <User className="h-6 w-6" />
                    <span>Profile</span>
                  </Link>

                  <Link
                    href="/settings"
                    className="flex min-h-[56px] touch-manipulation items-center space-x-3 rounded-xl px-4 py-4 font-medium text-base transition-all duration-200 hover:bg-muted active:scale-[0.98]"
                    onClick={() => setIsMobileMenuOpen(false)}
                  >
                    <Settings className="h-6 w-6" />
                    <span>Settings</span>
                  </Link>

                  <button
                    onClick={() => {
                      setIsMobileMenuOpen(false);
                      handleSignOut();
                    }}
                    className="flex min-h-[56px] w-full touch-manipulation items-center space-x-3 rounded-xl px-4 py-4 font-medium text-base text-destructive transition-all duration-200 hover:bg-destructive/10 active:scale-[0.98]"
                  >
                    <LogOut className="h-6 w-6" />
                    <span>Sign Out</span>
                  </button>
                </div>
              )}
            </div>
          </div>
        )}
      </div>
    </header>
  );
}<|MERGE_RESOLUTION|>--- conflicted
+++ resolved
@@ -251,12 +251,8 @@
       <div className="container mx-auto px-4">
         <div className="flex h-16 items-center justify-between lg:h-20">
           {/* Logo */}
-<<<<<<< HEAD
           <Link href="/" className="flex items-center">
-=======
-          <Link href="/" className="flex items-center space-x-2">
-            <Music className="h-8 w-8 text-primary" />
->>>>>>> b8c827af
+
             <span className="font-bold text-xl">TheSet</span>
           </Link>
 
