--- conflicted
+++ resolved
@@ -9,23 +9,15 @@
       "@/lib/*": ["./lib/*"],
       "@/app/*": ["./app/*"],
       "@/hooks/*": ["./hooks/*"],
-<<<<<<< HEAD
-      "~/*": ["./*"],
-=======
       "@repo/*": ["../../packages/*"],
->>>>>>> 6b30d96d
       "~/components/*": ["./components/*"],
       "~/lib/*": ["./lib/*"],
       "~/app/*": ["./app/*"],
       "~/hooks/*": ["./hooks/*"],
-<<<<<<< HEAD
       "~/types/*": ["./types/*"],
-      "@repo/*": ["../../packages/*"]
-=======
       "~/actions/*": ["./actions/*"],
       "~/middleware/*": ["./middleware/*"],
       "~/*": ["./*"]
->>>>>>> 6b30d96d
     }
   },
   "include": [
