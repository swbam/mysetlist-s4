--- conflicted
+++ resolved
@@ -363,14 +363,8 @@
   }
 }
 
-<<<<<<< HEAD
 // Health check endpoint for monitoring
-export async function HEAD() {
-=======
-// Health check endpoint for monitoring  
-export async function HEAD(_request: NextRequest) {
->>>>>>> 69d30755
-  try {
+export async function HEAD() {  try {
     // Quick health check - just verify database connection
     await db.execute(sql`SELECT 1`);
     
