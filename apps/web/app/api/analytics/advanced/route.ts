--- conflicted
+++ resolved
@@ -508,11 +508,8 @@
 }
 
 async function analyzeUserSegments(segments: string[], startDate: string, endDate: string): Promise<any> {
-<<<<<<< HEAD
   const supabase = await createClient();
   
-=======
->>>>>>> e29c97a3
   const segmentAnalysis = await Promise.all(
     segments.map(async (segment) => {
       const supabase = await createClient();
