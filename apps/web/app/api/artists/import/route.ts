--- conflicted
+++ resolved
@@ -85,7 +85,6 @@
       `[IMPORT] Starting orchestrator import for tmAttractionId: ${tmAttractionId} with jobId: ${jobId}`,
     );
 
-<<<<<<< HEAD
     // Execute Phase 1: Fast artist creation and immediate response (< 3 seconds)
     const importResult = await orchestrator.importArtist(tmAttractionId, body.adminImport || false);
 
@@ -97,31 +96,6 @@
 
     // Revalidate cache
     revalidateTag(CACHE_TAGS.artists);
-=======
-    // Start the comprehensive import asynchronously
-    orchestrator.importArtist(tmAttractionId).then((result) => {
-      console.log(`[IMPORT] Completed import for job ${jobId}:`, {
-        success: result.success,
-        artistId: result.artistId,
-        totalSongs: result.totalSongs,
-        totalShows: result.totalShows,
-        importDuration: result.importDuration,
-      });
-      
-      // Revalidate cache after successful import
-      revalidateTag(CACHE_TAGS.artists);
-    }).catch((error) => {
-      console.error(`[IMPORT] Background import failed for job ${jobId}:`, error);
-      // Update status to failed
-      updateImportStatus(jobId, {
-        stage: "failed",
-        progress: 0,
-        message: "Import failed",
-        error: error instanceof Error ? error.message : "Unknown error",
-        completedAt: new Date().toISOString(),
-      });
-    });
->>>>>>> 36031fc9
 
     // Return immediately with job ID for progress tracking
     return NextResponse.json(
