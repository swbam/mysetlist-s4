import { type NextRequest, NextResponse } from "next/server";
import { getTrendingArtists } from "~/lib/trending";
import { rateLimitMiddleware } from "~/middleware/rate-limit";

// Force dynamic rendering for API route
export const dynamic = "force-dynamic";

export async function GET(request: NextRequest) {
  // Apply rate limiting
  const rateLimitResult = await rateLimitMiddleware(request);
  if (rateLimitResult) {
    return rateLimitResult;
  }

  try {
    const searchParams = request.nextUrl.searchParams;
    const limit = Number.parseInt(searchParams.get("limit") || "20");

    // Get trending artists - this serves as "popular" artists
    const artists = await getTrendingArtists({
      timeWindow: 720, // 30 days for more stability in "popular"
      weightVotes: 2.0,
      weightAttendees: 1.5,
      weightRecency: 0.8, // Lower recency weight for popular (vs trending)
      limit,
    });

    const jsonResponse = NextResponse.json({
      limit,
      type: "popular-artists",
<<<<<<< HEAD
      artists: artists, // Change 'data' to 'artists' to match frontend expectations
=======
      artists: artists,  // Changed from 'data' to 'artists' to match frontend expectation
>>>>>>> 36031fc9
      timestamp: new Date().toISOString(),
    });

    // Add cache headers - longer cache for popular vs trending
    jsonResponse.headers.set(
      "Cache-Control",
      "public, s-maxage=600, stale-while-revalidate=1200",
    );

    return jsonResponse;
  } catch (error) {
    console.error("Error fetching popular artists:", error);
    return NextResponse.json(
      { error: "Failed to fetch popular artists" },
      { status: 500 },
    );
  }
}<|MERGE_RESOLUTION|>--- conflicted
+++ resolved
@@ -28,11 +28,8 @@
     const jsonResponse = NextResponse.json({
       limit,
       type: "popular-artists",
-<<<<<<< HEAD
       artists: artists, // Change 'data' to 'artists' to match frontend expectations
-=======
-      artists: artists,  // Changed from 'data' to 'artists' to match frontend expectation
->>>>>>> 36031fc9
+
       timestamp: new Date().toISOString(),
     });
 
