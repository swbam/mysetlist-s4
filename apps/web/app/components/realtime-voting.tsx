--- conflicted
+++ resolved
@@ -1,16 +1,10 @@
 "use client";
 
 import { Button } from "@repo/design-system/components/ui/button";
-<<<<<<< HEAD
-import { ChevronDown, ChevronUp } from "lucide-react";
-import { useCallback, useEffect, useState } from "react";
-=======
 import { ChevronUp } from "lucide-react";
 import { useEffect, useState, useCallback } from "react";
 import { createClient } from "~/lib/supabase/client";
->>>>>>> d7a37bdf
 import { useRealtimeConnection } from "~/app/providers/realtime-provider";
-import { createClient } from "~/lib/supabase/client";
 
 interface VoteData {
   upvotes: number;
