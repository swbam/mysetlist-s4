"use server";

import { artists, db, showArtists, shows, venues } from "@repo/database";
import { and, asc, desc, eq, gte, ilike, inArray, lte, sql } from "drizzle-orm";
import { cache } from "react";

export type ShowWithDetails = {
  id: string;
  name: string;
  slug: string;
  date: string;
  startTime: string | null;
  doorsTime: string | null;
  status: "upcoming" | "ongoing" | "completed" | "cancelled";
  description: string | null;
  ticketUrl: string | null;
  minPrice: number | null;
  maxPrice: number | null;
  currency: string | null;
  viewCount: number | null;
  attendeeCount: number | null;
  setlistCount: number | null;
  voteCount: number | null;
  trendingScore: number | null;
  isFeatured: boolean | null;
  isVerified: boolean | null;
  headlinerArtist: {
    id: string;
    name: string;
    slug: string;
    imageUrl: string | null;
    genres: string[] | null;
    verified: boolean | null;
  };
  venue: {
    id: string;
    name: string;
    slug: string;
    city: string;
    state: string | null;
    country: string;
    capacity: number | null;
  } | null;
  supportingArtists: Array<{
    id: string;
    artistId: string;
    orderIndex: number;
    setLength: number | null;
    artist: {
      id: string;
      name: string;
      slug: string;
    };
  }>;
};

type FetchShowsParams = {
  status?: "upcoming" | "ongoing" | "completed" | "cancelled";
  city?: string;
  artistId?: string;
  venueId?: string;
  dateFrom?: string;
  dateTo?: string;
  featured?: boolean;
  orderBy?: "date" | "trending" | "popularity";
  limit?: number;
  offset?: number;
};

export const fetchShows = cache(
  async (
    params: FetchShowsParams = {},
  ): Promise<{
    shows: ShowWithDetails[];
    totalCount: number;
  }> => {
    const {
      status = "upcoming",
      city,
      artistId,
      venueId,
      dateFrom,
      dateTo,
      featured,
      orderBy = "date",
      limit = 20,
      offset = 0,
    } = params;

    try {
      // Apply filters using a separate whereClause and build the select in one chain
      const conds: any[] = [];
      if (status) conds.push(eq(shows.status, status));
      if (artistId) conds.push(eq(shows.headlinerArtistId, artistId));
      if (venueId) conds.push(eq(shows.venueId, venueId));
      if (dateFrom) conds.push(gte(shows.date, dateFrom));
      if (dateTo) conds.push(lte(shows.date, dateTo));
      if (featured) conds.push(eq(shows.isFeatured, true));
      if (city) conds.push(ilike(venues.city, `%${city}%`));
      if (!dateFrom && status === "upcoming") {
        conds.push(gte(shows.date, new Date().toISOString().substring(0, 10)));
      }
      const whereClause = conds.length ? and(...conds) : sql`TRUE`;

      const showsData = await db
        .select({
          id: shows.id,
          name: shows.name,
          slug: shows.slug,
          date: shows.date,
          startTime: shows.startTime,
          doorsTime: shows.doorsTime,
          status: shows.status,
          description: shows.description,
          ticketUrl: shows.ticketUrl,
          minPrice: shows.minPrice,
          maxPrice: shows.maxPrice,
          currency: shows.currency,
          viewCount: shows.viewCount,
          attendeeCount: shows.attendeeCount,
          setlistCount: shows.setlistCount,
          voteCount: shows.voteCount,
          trendingScore: shows.trendingScore,
          isFeatured: shows.isFeatured,
          isVerified: shows.isVerified,
          headlinerArtist: {
            id: artists.id,
            name: artists.name,
            slug: artists.slug,
            imageUrl: artists.imageUrl,
            genres: artists.genres,
            verified: artists.verified,
          },
          venue: {
            id: venues.id,
            name: venues.name,
            slug: venues.slug,
            city: venues.city,
            state: venues.state,
            country: venues.country,
            capacity: venues.capacity,
          },
        })
        .from(shows)
        .innerJoin(artists, eq(shows.headlinerArtistId, artists.id))
<<<<<<< HEAD
        .leftJoin(venues, eq(shows.venueId, venues.id));

      // Apply filters
      const conditions: any[] = [];

      if (status) {
        conditions.push(eq(shows.status, status));
      }

      if (artistId) {
        conditions.push(eq(shows.headlinerArtistId, artistId));
      }

      if (venueId) {
        conditions.push(eq(shows.venueId, venueId));
      }

      if (dateFrom) {
        conditions.push(gte(shows.date, dateFrom));
      }

      if (dateTo) {
        conditions.push(lte(shows.date, dateTo));
      }

      if (featured) {
        conditions.push(eq(shows.isFeatured, true));
      }

      if (city) {
        conditions.push(ilike(venues.city, `%${city}%`));
      }

      // Default to upcoming shows if no specific status filter
      if (!dateFrom && status === "upcoming") {
        conditions.push(
          gte(shows.date, new Date().toISOString().substring(0, 10)),
        );
      }

      if (conditions.length > 0) {
        query = query.where(and(...conditions)) as any;
      }

      // Apply ordering
      switch (orderBy) {
        case "trending":
          query = query.orderBy(desc(shows.trendingScore)) as any;
          break;
        case "popularity":
          query = query.orderBy(desc(shows.viewCount)) as any;
          break;
        default:
          query = query.orderBy(asc(shows.date)) as any;
          break;
      }

      // Apply pagination
      query = query.limit(limit).offset(offset) as any;

      // Execute query
      const showsData = await query;
=======
        .leftJoin(venues, eq(shows.venueId, venues.id))
        .where(whereClause)
        .orderBy(
          orderBy === "trending"
            ? desc(shows.trendingScore)
            : orderBy === "popularity"
            ? desc(shows.viewCount)
            : asc(shows.date),
        )
        .limit(limit)
        .offset(offset);
>>>>>>> b5e86752

      // Get total count for pagination
      const countResult = await db
        .select({ count: sql<number>`count(*)` })
        .from(shows)
        .innerJoin(artists, eq(shows.headlinerArtistId, artists.id))
<<<<<<< HEAD
        .leftJoin(venues, eq(shows.venueId, venues.id));

      if (conditions.length > 0) {
        countQuery = countQuery.where(and(...conditions)) as any;
      }

      const countResult = await countQuery;
=======
        .leftJoin(venues, eq(shows.venueId, venues.id))
        .where(whereClause);
>>>>>>> b5e86752
      const totalCount = countResult[0]?.count || 0;

      // Get supporting artists for each show (separate query for performance)
      const showIds = showsData.map((show) => show.id);
      const supportingArtistsData =
        showIds.length > 0
          ? await db
              .select({
                showId: showArtists.showId,
                id: showArtists.id,
                artistId: showArtists.artistId,
                orderIndex: showArtists.orderIndex,
                setLength: showArtists.setLength,
                artist: {
                  id: artists.id,
                  name: artists.name,
                  slug: artists.slug,
                },
              })
              .from(showArtists)
              .innerJoin(artists, eq(showArtists.artistId, artists.id))
              .where(inArray(showArtists.showId, showIds))
              .orderBy(showArtists.orderIndex)
          : [];

      // Group supporting artists by show
      const supportingArtistsByShow = supportingArtistsData.reduce(
        (acc, sa) => {
          if (!acc[sa.showId]) {
            acc[sa.showId] = [];
          }
          acc[sa.showId]!.push({
            id: sa.id,
            artistId: sa.artistId,
            orderIndex: sa.orderIndex,
            setLength: sa.setLength,
            artist: sa.artist,
          });
          return acc;
        },
        {} as Record<string, any[]>,
      );

      // Safe JSON parse function
      const safeJsonParse = (jsonString: string | null) => {
        if (!jsonString) return null;
        try {
          return JSON.parse(jsonString);
        } catch {
          return null;
        }
      };

      // Format response data
      const formattedShows: ShowWithDetails[] = showsData.map((show) => ({
        id: show.id,
        name: show.name,
        slug: show.slug,
        date: show.date,
        startTime: show.startTime,
        doorsTime: show.doorsTime,
        status: show.status,
        description: show.description,
        ticketUrl: show.ticketUrl,
        minPrice: show.minPrice ?? null,
        maxPrice: show.maxPrice ?? null,
        currency: show.currency ?? "USD",
        viewCount: show.viewCount,
        attendeeCount: show.attendeeCount,
        setlistCount: show.setlistCount,
        voteCount: show.voteCount,
        trendingScore: show.trendingScore,
        isFeatured: show.isFeatured,
        isVerified: show.isVerified,
        headlinerArtist: {
          ...show.headlinerArtist,
          genres: safeJsonParse(show.headlinerArtist.genres),
        },
        venue: show.venue
          ? {
              ...show.venue,
              state: show.venue.state ?? null,
              capacity: show.venue.capacity ?? null,
            }
          : null,
        supportingArtists: supportingArtistsByShow[show.id] || [],
      }));

      return {
        shows: formattedShows,
        totalCount,
      };
    } catch (error) {
      console.error("Error fetching shows:", error);
      return {
        shows: [],
        totalCount: 0,
      };
    }
  },
);

export const fetchCities = cache(async (): Promise<string[]> => {
  try {
    const data = await db
      .select({ city: venues.city })
      .from(venues)
      .where(sql`${venues.city} IS NOT NULL`)
      .orderBy(venues.city);

    // Get unique cities
    const uniqueCities = [...new Set(data.map((v) => v.city).filter(Boolean))];
    return uniqueCities;
  } catch (error) {
    console.error("Error fetching cities:", error);
    return [];
  }
});<|MERGE_RESOLUTION|>--- conflicted
+++ resolved
@@ -143,7 +143,6 @@
         })
         .from(shows)
         .innerJoin(artists, eq(shows.headlinerArtistId, artists.id))
-<<<<<<< HEAD
         .leftJoin(venues, eq(shows.venueId, venues.id));
 
       // Apply filters
@@ -206,26 +205,12 @@
 
       // Execute query
       const showsData = await query;
-=======
-        .leftJoin(venues, eq(shows.venueId, venues.id))
-        .where(whereClause)
-        .orderBy(
-          orderBy === "trending"
-            ? desc(shows.trendingScore)
-            : orderBy === "popularity"
-            ? desc(shows.viewCount)
-            : asc(shows.date),
-        )
-        .limit(limit)
-        .offset(offset);
->>>>>>> b5e86752
 
       // Get total count for pagination
       const countResult = await db
         .select({ count: sql<number>`count(*)` })
         .from(shows)
         .innerJoin(artists, eq(shows.headlinerArtistId, artists.id))
-<<<<<<< HEAD
         .leftJoin(venues, eq(shows.venueId, venues.id));
 
       if (conditions.length > 0) {
@@ -233,10 +218,6 @@
       }
 
       const countResult = await countQuery;
-=======
-        .leftJoin(venues, eq(shows.venueId, venues.id))
-        .where(whereClause);
->>>>>>> b5e86752
       const totalCount = countResult[0]?.count || 0;
 
       // Get supporting artists for each show (separate query for performance)
