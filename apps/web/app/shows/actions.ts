--- conflicted
+++ resolved
@@ -104,7 +104,6 @@
     } = params;
 
     try {
-<<<<<<< HEAD
       // Build base query with joins
       let query = db
         .select({
@@ -148,7 +147,6 @@
         .from(shows)
         .innerJoin(artists, eq(shows.headlinerArtistId, artists.id))
         .leftJoin(venues, eq(shows.venueId, venues.id));
-=======
       const supabase = createServiceClient();
 
       // Build the query
@@ -178,7 +176,6 @@
       `,
         { count: 'exact' }
       );
->>>>>>> 68fdc78c
 
       // Apply filters
       const conditions = [];
