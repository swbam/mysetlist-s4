--- conflicted
+++ resolved
@@ -367,7 +367,6 @@
                       )}
 
                       {/* Vote Button */}
-<<<<<<< HEAD
                       {React.createElement(EnhancedVoteButton as any, {
                         setlistSongId: setlistSong.id,
                         ...(setlistSong.userVote !== undefined && {
@@ -378,15 +377,7 @@
                         onVote: (voteType: any) =>
                           handleVote(setlistSong.id, voteType),
                         disabled:
-=======
-                      <EnhancedVoteButton
-                        setlistSongId={setlistSong.id}
-                        currentVote={
-                          setlistSong.userVote === "up" ? "up" : null
-                        }
-                        upvotes={setlistSong.upvotes}
-                        disabled={
->>>>>>> b5e86752
+
                           !setlistSong.isPlayed &&
                           currentSetlist.type === "actual"
                         }
