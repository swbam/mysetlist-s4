--- conflicted
+++ resolved
@@ -1,13 +1,10 @@
 'use client';
 
-<<<<<<< HEAD
 import { VenueCard } from '~/components/cards/venue-card';
 import { ResponsiveGrid, EmptyState } from '~/components/layout/responsive-grid';
 import { MapPin } from 'lucide-react';
-=======
 import { MapPin } from 'lucide-react';
 import { VenueCard } from './venue-card';
->>>>>>> 68fdc78c
 
 interface Venue {
   id: string;
@@ -23,11 +20,9 @@
   reviewCount?: number;
   upcomingShowCount?: number;
   distance?: number;
-<<<<<<< HEAD
   amenities: string | null;
   website?: string | null;
-=======
->>>>>>> 68fdc78c
+
 }
 
 interface VenueGridClientProps {
@@ -35,7 +30,6 @@
 }
 
 export function VenueGridClient({ venues }: VenueGridClientProps) {
-<<<<<<< HEAD
   const handleFavorite = (venueId: string) => {
     // TODO: Implement favorite functionality
     console.log('Favoriting venue:', venueId);
@@ -66,7 +60,6 @@
         </div>
       ))}
     </ResponsiveGrid>
-=======
   if (venues.length === 0) {
     return (
       <div className="py-12 text-center">
@@ -190,6 +183,5 @@
         );
       })}
     </div>
->>>>>>> 68fdc78c
   );
 }