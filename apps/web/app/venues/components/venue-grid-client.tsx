'use client';

import { MapPin } from 'lucide-react';
import { VenueCard } from './venue-card';

interface Venue {
  id: string;
  name: string;
  slug: string;
  city: string;
  state: string | null;
  country: string;
  capacity: number | null;
  latitude: number | null;
  longitude: number | null;
  avgRating?: number;
  reviewCount?: number;
  upcomingShowCount?: number;
  distance?: number;
}

interface VenueGridClientProps {
  venues: Venue[];
}

export function VenueGridClient({ venues }: VenueGridClientProps) {
  if (venues.length === 0) {
    return (
      <div className="py-12 text-center">
        <MapPin className="mx-auto mb-4 h-12 w-12 text-muted-foreground/50" />
        <h3 className="mb-2 font-semibold text-lg">No venues found</h3>
        <p className="text-muted-foreground">
          Try adjusting your filters or search criteria
        </p>
      </div>
    );
  }

  return (
<<<<<<< HEAD
    <div className="grid grid-cols-1 gap-6 md:grid-cols-2 lg:grid-cols-4">
      {venues.map((venue) => (
        <VenueCard key={venue.id} venue={venue} />
      ))}
=======
    <div className="grid gap-4">
      {venues.map((venue) => {
        const hasParking = false;

        return (
          <Card
            key={venue.id}
            className="overflow-hidden transition-shadow hover:shadow-lg"
          >
            <div className="flex">
              <div className="flex-1">
                <CardHeader>
                  <div className="flex items-start justify-between">
                    <div className="flex-1">
                      <Link href={`/venues/${venue.slug}`}>
                        <h3 className="font-semibold text-xl transition-colors hover:text-primary">
                          {venue.name}
                        </h3>
                      </Link>
                      <div className="mt-1 flex flex-wrap items-center gap-2">
                        {venue.capacity && (
                          <span className="text-muted-foreground text-sm">
                            Capacity: {formatCapacity(venue.capacity)}
                          </span>
                        )}
                        {venue.distance !== undefined && (
                          <Badge variant="secondary">
                            {formatDistance(venue.distance)} away
                          </Badge>
                        )}
                      </div>
                      <div className="mt-1 flex flex-wrap items-center gap-2">
                        {venue.capacity && (
                          <span className="text-muted-foreground text-sm">
                            Capacity: {formatCapacity(venue.capacity)}
                          </span>
                        )}
                        {venue.distance !== undefined && (
                          <Badge variant="secondary">
                            {formatDistance(venue.distance)} away
                          </Badge>
                        )}
                      </div>
                    </div>
                    <Button
                      variant="ghost"
                      size="icon"
                      onClick={() => toggleFavorite(venue.id)}
                    >
                      <Heart
                        className={`h-4 w-4 ${favoriteVenues.includes(venue.id) ? 'fill-current text-red-500' : ''}`}
                      />
                    </Button>
                  </div>
                </CardHeader>

                <CardContent className="space-y-3">
                  <div className="flex items-center justify-between">
                    <div className="flex items-center gap-2 text-sm">
                      <MapPin className="h-4 w-4 text-muted-foreground" />
                      <span>
                        {venue.city}, {venue.state || venue.country}
                      </span>
                    </div>
                    {venue.avgRating !== undefined && (
                      <div className="flex items-center gap-1">
                        <Star className="h-4 w-4 fill-yellow-400 text-yellow-400" />
                        <span className="font-medium">
                          {venue.avgRating.toFixed(1)}
                        </span>
                        <span className="text-muted-foreground text-sm">
                          ({venue.reviewCount || 0})
                        </span>
                      </div>
                    )}
                  </div>

                  <div className="flex gap-4 text-sm">
                    {hasParking && (
                      <div className="flex items-center gap-1 text-muted-foreground">
                        <Car className="h-4 w-4" />
                        <span>Parking</span>
                      </div>
                    )}
                    {venue.upcomingShowCount !== undefined &&
                      venue.upcomingShowCount > 0 && (
                        <div className="flex items-center gap-1 text-muted-foreground">
                          <Users className="h-4 w-4" />
                          <span>{venue.upcomingShowCount} upcoming shows</span>
                        </div>
                      )}
                  </div>

                  <Link href={`/venues/${venue.slug}`}>
                    <Button variant="outline" className="w-full">
                      View Details & Shows
                    </Button>
                  </Link>
                </CardContent>
              </div>
            </div>
          </Card>
        );
      })}
>>>>>>> 7b6c5723
    </div>
  );
}<|MERGE_RESOLUTION|>--- conflicted
+++ resolved
@@ -37,12 +37,11 @@
   }
 
   return (
-<<<<<<< HEAD
     <div className="grid grid-cols-1 gap-6 md:grid-cols-2 lg:grid-cols-4">
       {venues.map((venue) => (
         <VenueCard key={venue.id} venue={venue} />
       ))}
-=======
+
     <div className="grid gap-4">
       {venues.map((venue) => {
         const hasParking = false;
@@ -147,7 +146,6 @@
           </Card>
         );
       })}
->>>>>>> 7b6c5723
     </div>
   );
 }