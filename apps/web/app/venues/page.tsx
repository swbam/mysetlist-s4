--- conflicted
+++ resolved
@@ -5,11 +5,8 @@
 import { VenueGridSkeleton as VenueGridLoadingSkeleton } from '~/components/loading-states';
 import { getVenues } from './actions';
 import { VenueGridClient } from './components/venue-grid-client';
-<<<<<<< HEAD
 import { VenueSearch } from './components/venue-search';
-=======
 import { VenueGridServer } from './components/venue-grid-server';
->>>>>>> 7b6c5723
 
 export const generateMetadata = async (): Promise<Metadata> => {
   return createMetadata({
@@ -48,15 +45,12 @@
               </p>
             </div>
 
-<<<<<<< HEAD
             <VenueSearch />
 
             <Suspense fallback={<VenueGridLoadingSkeleton count={6} />}>
               <VenuesContent searchParams={resolvedSearchParams} />
             </Suspense>
-=======
-            <VenueGridServer searchParams={resolvedSearchParams} />
->>>>>>> 7b6c5723
+
           </div>
         </div>
       </div>
