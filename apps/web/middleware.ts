--- conflicted
+++ resolved
@@ -2,18 +2,7 @@
 import { NextResponse } from 'next/server';
 
 export async function middleware(request: NextRequest) {
-<<<<<<< HEAD
   const res = NextResponse.next();
-    
-  // Skip middleware for health check endpoints to avoid circular dependencies
-  if (request.nextUrl.pathname.startsWith('/api/health')) {
-    return res;
-  }
-  
-  // Skip middleware for cron endpoints to avoid authentication issues
-  if (request.nextUrl.pathname.startsWith('/api/cron')) {
-    return res;
-  }
   
   const supabase = createServerClient(
     process.env['NEXT_PUBLIC_SUPABASE_URL']!,
@@ -83,15 +72,8 @@
   res.headers.set('X-Request-ID', requestId);
 
   return res;
-=======
-  // Minimal middleware for testing
-  const response = NextResponse.next();
-  response.headers.set('X-Content-Type-Options', 'nosniff');
-  return response;
->>>>>>> 24a61e72
 }
 
-// Configure which routes the middleware runs on
 export const config = {
   matcher: [
     /*
