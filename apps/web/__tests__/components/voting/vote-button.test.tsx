<<<<<<< HEAD
import {
  act,
  fireEvent,
  render,
  screen,
  waitFor,
} from "@testing-library/react";
import { beforeEach, describe, expect, it, vi } from "vitest";
=======
import { fireEvent, render, screen } from "@testing-library/react";
import { describe, expect, it, vi } from "vitest";
>>>>>>> d7a37bdf
import { VoteButton } from "~/components/voting/vote-button";

// Mock sonner toast
vi.mock("sonner", () => ({
  toast: {
    error: vi.fn(),
    success: vi.fn(),
  },
}));

describe("VoteButton", () => {
<<<<<<< HEAD
  beforeEach(() => {
    mockSupabase();
    vi.clearAllMocks();
  });

  it("renders vote buttons correctly", () => {
    render(
      <VoteButton setlistSongId="test-song-id" upvotes={10} downvotes={2} />,
    );

    // VoteButton shows net votes (upvotes - downvotes)
    expect(screen.getByText("+8")).toBeInTheDocument();
    // Should have 2 buttons (up and down)
    expect(screen.getAllByRole('button')).toHaveLength(2);
  });

  it("handles upvote click for authenticated user", async () => {
    const onVote = vi.fn().mockResolvedValue(undefined);
    render(
      <VoteButton
        setlistSongId="test-song-id"
        upvotes={10}
        downvotes={2}
        onVote={onVote}
      />,
    );

    const buttons = screen.getAllByRole('button');
    const upvoteButton = buttons[0]; // First button is upvote

    await act(async () => {
      fireEvent.click(upvoteButton);
    });

    await waitFor(() => {
      expect(onVote).toHaveBeenCalledWith('up');
    });
  });

  it("shows auth prompt for anonymous users via API error", async () => {
    const { toast } = await import("sonner");
    
    render(
      <VoteButton setlistSongId="test-song-id" upvotes={10} downvotes={2} />,
    );

    const buttons = screen.getAllByRole('button');
    const upvoteButton = buttons[0];

    // Mock fetch to return unauthorized error
    global.fetch = vi.fn().mockResolvedValueOnce({
      ok: false,
      text: async () => "Unauthorized",
    });

    await act(async () => {
      fireEvent.click(upvoteButton);
    });

    await waitFor(() => {
      expect(toast.error).toHaveBeenCalledWith("Please sign in to vote");
    });
  });

  it("toggles vote when clicking same button", async () => {
    const onVote = vi.fn().mockResolvedValue(undefined);
    render(
      <VoteButton
        setlistSongId="test-song-id"
        upvotes={10}
        downvotes={2}
        currentVote="up"
        onVote={onVote}
      />,
    );

    const buttons = screen.getAllByRole('button');
    const upvoteButton = buttons[0];

    await act(async () => {
      fireEvent.click(upvoteButton);
    });

    await waitFor(() => {
      expect(onVote).toHaveBeenCalledWith(null); // Toggling off
    });
  });

  it("switches vote from up to down", async () => {
    const onVote = vi.fn().mockResolvedValue(undefined);
    render(
      <VoteButton
        setlistSongId="test-song-id"
        upvotes={10}
        downvotes={2}
        currentVote="up"
        onVote={onVote}
      />,
    );

    const buttons = screen.getAllByRole('button');
    const downvoteButton = buttons[1]; // Second button is downvote

    await act(async () => {
      fireEvent.click(downvoteButton);
    });

    await waitFor(() => {
      expect(onVote).toHaveBeenCalledWith('down');
    });
  });

  it("handles API errors gracefully", async () => {
    const { toast } = await import("sonner");
    
    render(
      <VoteButton
        setlistSongId="test-song-id"
        upvotes={10}
        downvotes={2}
      />,
    );

    const buttons = screen.getAllByRole('button');
    const upvoteButton = buttons[0];

    // Mock fetch to throw error
    global.fetch = vi.fn().mockRejectedValueOnce(new Error("Network error"));

    await act(async () => {
      fireEvent.click(upvoteButton);
    });

    await waitFor(() => {
      expect(toast.error).toHaveBeenCalledWith("Failed to vote");
      // Vote count should remain unchanged
      expect(screen.getByText("+8")).toBeInTheDocument();
    });
=======
  it("renders upvote button and count", () => {
    render(<VoteButton setlistSongId="test-song-id" upvotes={10} />);
    expect(screen.getByLabelText(/upvote/i)).toBeInTheDocument();
    expect(screen.getByText("+10")).toBeInTheDocument();
  });

  it("calls onVote with up on click", () => {
    const onVote = vi.fn();
    render(<VoteButton setlistSongId="test-song-id" upvotes={10} onVote={onVote} />);
    const upvoteButton = screen.getByTestId("vote-up");
    fireEvent.click(upvoteButton);
    expect(onVote).toHaveBeenCalledWith("up");
>>>>>>> d7a37bdf
  });

  it("toggles to null when already upvoted", () => {
    const onVote = vi.fn();
    render(
<<<<<<< HEAD
      <VoteButton
        setlistSongId="test-song-id"
        upvotes={10}
        downvotes={2}
        onVote={onVote}
      />,
    );

    const buttons = screen.getAllByRole('button');
    const upvoteButton = buttons[0];

    // Click once to start voting
    fireEvent.click(upvoteButton);
    
    // Try clicking more times while the first vote is processing
    fireEvent.click(upvoteButton);
    fireEvent.click(upvoteButton);

    // Should only have been called once because isVoting state prevents multiple calls
    expect(onVote).toHaveBeenCalledTimes(1);
  });

  it("shows loading state while voting", async () => {
    let resolveVote: any;
    const onVote = vi
      .fn()
      .mockImplementation(
        () => new Promise((resolve) => {
          resolveVote = resolve;
        }),
      );

    render(
      <VoteButton
        setlistSongId="test-song-id"
        upvotes={10}
        downvotes={2}
        onVote={onVote}
      />,
    );

    const buttons = screen.getAllByRole('button');
    const upvoteButton = buttons[0];

    // Click to start voting
    act(() => {
      fireEvent.click(upvoteButton);
    });

    // The component uses startTransition so the loading state may not appear immediately
    // Let's just verify the vote was called
    expect(onVote).toHaveBeenCalled();
    
    // Resolve the promise to complete the test
    await act(async () => {
      resolveVote();
    });
  });

  describe("Accessibility", () => {
    it("has clickable buttons", () => {
      render(
        <VoteButton
          setlistSongId="test-song-id"
          upvotes={10}
          downvotes={2}
        />,
      );

      const buttons = screen.getAllByRole('button');
      expect(buttons).toHaveLength(2);
      
      // Buttons should not be disabled initially
      buttons.forEach(button => {
        expect(button).not.toBeDisabled();
      });
    });

    it("is keyboard navigable", async () => {
      const onVote = vi.fn().mockResolvedValue(undefined);
      render(
        <VoteButton
          setlistSongId="test-song-id"
          upvotes={10}
          downvotes={2}
          onVote={onVote}
        />,
      );

      const buttons = screen.getAllByRole('button');
      const upvoteButton = buttons[0];
      
      upvoteButton.focus();
      expect(document.activeElement).toBe(upvoteButton);

      // Use click event instead of keyDown since buttons respond to click on Enter
      await act(async () => {
        fireEvent.click(upvoteButton);
      });

      await waitFor(() => {
        expect(onVote).toHaveBeenCalled();
      });
    });
  });

  describe("Visual states", () => {
    it("shows active state for current vote", () => {
      render(
        <VoteButton
          setlistSongId="test-song-id"
          upvotes={10}
          downvotes={2}
          currentVote="up"
        />,
      );

      const buttons = screen.getAllByRole('button');
      const upvoteButton = buttons[0];
      
      // Should have active styling
      expect(upvoteButton.className).toContain('bg-green-100');
    });

    it("renders compact variant correctly", () => {
      render(
        <VoteButton
          setlistSongId="test-song-id"
          upvotes={10}
          downvotes={2}
          variant="compact"
        />,
      );

      // In compact mode, buttons are in a row (flex items-center is the default flex-row)
      const container = screen.getByText("+8").parentElement;
      expect(container?.className).toContain('flex');
      expect(container?.className).toContain('items-center');
      // flex without flex-col means it's in row direction
      expect(container?.className).not.toContain('flex-col');
    });
=======
      <VoteButton setlistSongId="test-song-id" upvotes={10} currentVote="up" onVote={onVote} />,
    );
    const upvoteButton = screen.getByTestId("vote-up");
    fireEvent.click(upvoteButton);
    expect(onVote).toHaveBeenCalledWith(null);
  });

  it("has proper ARIA attributes", () => {
    render(<VoteButton setlistSongId="test-song-id" upvotes={10} />);
    const upvoteButton = screen.getByTestId("vote-up");
    expect(upvoteButton).toHaveAttribute("aria-label", "Upvote song");
    expect(upvoteButton).toHaveAttribute("aria-pressed", "false");
>>>>>>> d7a37bdf
  });
});<|MERGE_RESOLUTION|>--- conflicted
+++ resolved
@@ -1,167 +1,8 @@
-<<<<<<< HEAD
-import {
-  act,
-  fireEvent,
-  render,
-  screen,
-  waitFor,
-} from "@testing-library/react";
-import { beforeEach, describe, expect, it, vi } from "vitest";
-=======
 import { fireEvent, render, screen } from "@testing-library/react";
 import { describe, expect, it, vi } from "vitest";
->>>>>>> d7a37bdf
 import { VoteButton } from "~/components/voting/vote-button";
 
-// Mock sonner toast
-vi.mock("sonner", () => ({
-  toast: {
-    error: vi.fn(),
-    success: vi.fn(),
-  },
-}));
-
 describe("VoteButton", () => {
-<<<<<<< HEAD
-  beforeEach(() => {
-    mockSupabase();
-    vi.clearAllMocks();
-  });
-
-  it("renders vote buttons correctly", () => {
-    render(
-      <VoteButton setlistSongId="test-song-id" upvotes={10} downvotes={2} />,
-    );
-
-    // VoteButton shows net votes (upvotes - downvotes)
-    expect(screen.getByText("+8")).toBeInTheDocument();
-    // Should have 2 buttons (up and down)
-    expect(screen.getAllByRole('button')).toHaveLength(2);
-  });
-
-  it("handles upvote click for authenticated user", async () => {
-    const onVote = vi.fn().mockResolvedValue(undefined);
-    render(
-      <VoteButton
-        setlistSongId="test-song-id"
-        upvotes={10}
-        downvotes={2}
-        onVote={onVote}
-      />,
-    );
-
-    const buttons = screen.getAllByRole('button');
-    const upvoteButton = buttons[0]; // First button is upvote
-
-    await act(async () => {
-      fireEvent.click(upvoteButton);
-    });
-
-    await waitFor(() => {
-      expect(onVote).toHaveBeenCalledWith('up');
-    });
-  });
-
-  it("shows auth prompt for anonymous users via API error", async () => {
-    const { toast } = await import("sonner");
-    
-    render(
-      <VoteButton setlistSongId="test-song-id" upvotes={10} downvotes={2} />,
-    );
-
-    const buttons = screen.getAllByRole('button');
-    const upvoteButton = buttons[0];
-
-    // Mock fetch to return unauthorized error
-    global.fetch = vi.fn().mockResolvedValueOnce({
-      ok: false,
-      text: async () => "Unauthorized",
-    });
-
-    await act(async () => {
-      fireEvent.click(upvoteButton);
-    });
-
-    await waitFor(() => {
-      expect(toast.error).toHaveBeenCalledWith("Please sign in to vote");
-    });
-  });
-
-  it("toggles vote when clicking same button", async () => {
-    const onVote = vi.fn().mockResolvedValue(undefined);
-    render(
-      <VoteButton
-        setlistSongId="test-song-id"
-        upvotes={10}
-        downvotes={2}
-        currentVote="up"
-        onVote={onVote}
-      />,
-    );
-
-    const buttons = screen.getAllByRole('button');
-    const upvoteButton = buttons[0];
-
-    await act(async () => {
-      fireEvent.click(upvoteButton);
-    });
-
-    await waitFor(() => {
-      expect(onVote).toHaveBeenCalledWith(null); // Toggling off
-    });
-  });
-
-  it("switches vote from up to down", async () => {
-    const onVote = vi.fn().mockResolvedValue(undefined);
-    render(
-      <VoteButton
-        setlistSongId="test-song-id"
-        upvotes={10}
-        downvotes={2}
-        currentVote="up"
-        onVote={onVote}
-      />,
-    );
-
-    const buttons = screen.getAllByRole('button');
-    const downvoteButton = buttons[1]; // Second button is downvote
-
-    await act(async () => {
-      fireEvent.click(downvoteButton);
-    });
-
-    await waitFor(() => {
-      expect(onVote).toHaveBeenCalledWith('down');
-    });
-  });
-
-  it("handles API errors gracefully", async () => {
-    const { toast } = await import("sonner");
-    
-    render(
-      <VoteButton
-        setlistSongId="test-song-id"
-        upvotes={10}
-        downvotes={2}
-      />,
-    );
-
-    const buttons = screen.getAllByRole('button');
-    const upvoteButton = buttons[0];
-
-    // Mock fetch to throw error
-    global.fetch = vi.fn().mockRejectedValueOnce(new Error("Network error"));
-
-    await act(async () => {
-      fireEvent.click(upvoteButton);
-    });
-
-    await waitFor(() => {
-      expect(toast.error).toHaveBeenCalledWith("Failed to vote");
-      // Vote count should remain unchanged
-      expect(screen.getByText("+8")).toBeInTheDocument();
-    });
-=======
   it("renders upvote button and count", () => {
     render(<VoteButton setlistSongId="test-song-id" upvotes={10} />);
     expect(screen.getByLabelText(/upvote/i)).toBeInTheDocument();
@@ -174,155 +15,11 @@
     const upvoteButton = screen.getByTestId("vote-up");
     fireEvent.click(upvoteButton);
     expect(onVote).toHaveBeenCalledWith("up");
->>>>>>> d7a37bdf
   });
 
   it("toggles to null when already upvoted", () => {
     const onVote = vi.fn();
     render(
-<<<<<<< HEAD
-      <VoteButton
-        setlistSongId="test-song-id"
-        upvotes={10}
-        downvotes={2}
-        onVote={onVote}
-      />,
-    );
-
-    const buttons = screen.getAllByRole('button');
-    const upvoteButton = buttons[0];
-
-    // Click once to start voting
-    fireEvent.click(upvoteButton);
-    
-    // Try clicking more times while the first vote is processing
-    fireEvent.click(upvoteButton);
-    fireEvent.click(upvoteButton);
-
-    // Should only have been called once because isVoting state prevents multiple calls
-    expect(onVote).toHaveBeenCalledTimes(1);
-  });
-
-  it("shows loading state while voting", async () => {
-    let resolveVote: any;
-    const onVote = vi
-      .fn()
-      .mockImplementation(
-        () => new Promise((resolve) => {
-          resolveVote = resolve;
-        }),
-      );
-
-    render(
-      <VoteButton
-        setlistSongId="test-song-id"
-        upvotes={10}
-        downvotes={2}
-        onVote={onVote}
-      />,
-    );
-
-    const buttons = screen.getAllByRole('button');
-    const upvoteButton = buttons[0];
-
-    // Click to start voting
-    act(() => {
-      fireEvent.click(upvoteButton);
-    });
-
-    // The component uses startTransition so the loading state may not appear immediately
-    // Let's just verify the vote was called
-    expect(onVote).toHaveBeenCalled();
-    
-    // Resolve the promise to complete the test
-    await act(async () => {
-      resolveVote();
-    });
-  });
-
-  describe("Accessibility", () => {
-    it("has clickable buttons", () => {
-      render(
-        <VoteButton
-          setlistSongId="test-song-id"
-          upvotes={10}
-          downvotes={2}
-        />,
-      );
-
-      const buttons = screen.getAllByRole('button');
-      expect(buttons).toHaveLength(2);
-      
-      // Buttons should not be disabled initially
-      buttons.forEach(button => {
-        expect(button).not.toBeDisabled();
-      });
-    });
-
-    it("is keyboard navigable", async () => {
-      const onVote = vi.fn().mockResolvedValue(undefined);
-      render(
-        <VoteButton
-          setlistSongId="test-song-id"
-          upvotes={10}
-          downvotes={2}
-          onVote={onVote}
-        />,
-      );
-
-      const buttons = screen.getAllByRole('button');
-      const upvoteButton = buttons[0];
-      
-      upvoteButton.focus();
-      expect(document.activeElement).toBe(upvoteButton);
-
-      // Use click event instead of keyDown since buttons respond to click on Enter
-      await act(async () => {
-        fireEvent.click(upvoteButton);
-      });
-
-      await waitFor(() => {
-        expect(onVote).toHaveBeenCalled();
-      });
-    });
-  });
-
-  describe("Visual states", () => {
-    it("shows active state for current vote", () => {
-      render(
-        <VoteButton
-          setlistSongId="test-song-id"
-          upvotes={10}
-          downvotes={2}
-          currentVote="up"
-        />,
-      );
-
-      const buttons = screen.getAllByRole('button');
-      const upvoteButton = buttons[0];
-      
-      // Should have active styling
-      expect(upvoteButton.className).toContain('bg-green-100');
-    });
-
-    it("renders compact variant correctly", () => {
-      render(
-        <VoteButton
-          setlistSongId="test-song-id"
-          upvotes={10}
-          downvotes={2}
-          variant="compact"
-        />,
-      );
-
-      // In compact mode, buttons are in a row (flex items-center is the default flex-row)
-      const container = screen.getByText("+8").parentElement;
-      expect(container?.className).toContain('flex');
-      expect(container?.className).toContain('items-center');
-      // flex without flex-col means it's in row direction
-      expect(container?.className).not.toContain('flex-col');
-    });
-=======
       <VoteButton setlistSongId="test-song-id" upvotes={10} currentVote="up" onVote={onVote} />,
     );
     const upvoteButton = screen.getByTestId("vote-up");
@@ -335,6 +32,5 @@
     const upvoteButton = screen.getByTestId("vote-up");
     expect(upvoteButton).toHaveAttribute("aria-label", "Upvote song");
     expect(upvoteButton).toHaveAttribute("aria-pressed", "false");
->>>>>>> d7a37bdf
   });
 });