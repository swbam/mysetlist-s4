--- conflicted
+++ resolved
@@ -1,9 +1,4 @@
-<<<<<<< HEAD
-import { createRateLimiter } from "@repo/rate-limit";
-import { type NextRequest, NextResponse } from "next/server";
-=======
 import { NextRequest, NextResponse } from "next/server";
->>>>>>> d7a37bdf
 
 // Security headers configuration
 const securityHeaders = {
@@ -85,7 +80,7 @@
 
 const checkIPRateLimit = (
   ip: string,
-  limit = 1000,
+  limit: number = 1000,
   windowMs: number = 15 * 60 * 1000,
 ): boolean => {
   const now = Date.now();
