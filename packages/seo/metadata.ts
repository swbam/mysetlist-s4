--- conflicted
+++ resolved
@@ -10,17 +10,11 @@
 const applicationName = "TheSet";
 const author: Metadata["authors"] = {
   name: "TheSet",
-<<<<<<< HEAD
   url: "https://theset.live/",
 };
 const publisher = "TheSet";
 const twitterHandle = "@theset";
-=======
-  url: "https://mysetlist.com/",
-};
-const publisher = "TheSet";
-const twitterHandle = "@mysetlist";
->>>>>>> b8c827af
+
 const protocol = process.env["NODE_ENV"] === "production" ? "https" : "http";
 const productionUrl =
   process.env["VERCEL_PROJECT_PRODUCTION_URL"] || process.env["NEXT_PUBLIC_SITE_URL"];
