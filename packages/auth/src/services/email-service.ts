--- conflicted
+++ resolved
@@ -15,11 +15,8 @@
   async sendWelcomeEmail(email: string, displayName?: string): Promise<void> {
     try {
       const { data, error } = await this.resend.emails.send({
-<<<<<<< HEAD
         from: "TheSet <welcome@theset.live>",
-=======
-        from: "TheSet <welcome@mysetlist.com>",
->>>>>>> b8c827af
+
         to: [email],
         subject: "Welcome to TheSet! 🎵",
         html: this.getWelcomeEmailTemplate(displayName || "Music Fan"),
@@ -47,11 +44,8 @@
       const resetUrl = `${env.NEXT_PUBLIC_APP_URL}/auth/reset-password?token=${resetToken}&email=${encodeURIComponent(email)}`;
 
       const { data, error } = await this.resend.emails.send({
-<<<<<<< HEAD
         from: "TheSet <security@theset.live>",
-=======
-        from: "TheSet <security@mysetlist.com>",
->>>>>>> b8c827af
+
         to: [email],
         subject: "Reset Your TheSet Password",
         html: this.getPasswordResetEmailTemplate(resetUrl),
@@ -80,11 +74,8 @@
   ): Promise<void> {
     try {
       const { data, error } = await this.resend.emails.send({
-<<<<<<< HEAD
         from: "TheSet <verify@theset.live>",
-=======
-        from: "TheSet <verify@mysetlist.com>",
->>>>>>> b8c827af
+
         to: [email],
         subject: "Verify Your TheSet Email Address",
         html: this.getEmailVerificationTemplate(verificationUrl),
@@ -112,11 +103,8 @@
   ): Promise<void> {
     try {
       const { data, error } = await this.resend.emails.send({
-<<<<<<< HEAD
         from: "TheSet <security@theset.live>",
-=======
-        from: "TheSet <security@mysetlist.com>",
->>>>>>> b8c827af
+
         to: [email],
         subject: "Security Alert - TheSet Account Activity",
         html: this.getSecurityNotificationTemplate(action, details),
@@ -195,13 +183,9 @@
             </div>
             
             <div class="footer">
-<<<<<<< HEAD
               <p>You're receiving this email because you signed up for MySetlist.</p>
               <p>TheSet • <a href="${env.NEXT_PUBLIC_APP_URL}">theset.live</a></p>
-=======
-              <p>You're receiving this email because you signed up for TheSet.</p>
-              <p>TheSet • <a href="${env.NEXT_PUBLIC_APP_URL}">mysetlist.com</a></p>
->>>>>>> b8c827af
+
             </div>
           </div>
         </body>
@@ -264,13 +248,9 @@
             </div>
             
             <div class="footer">
-<<<<<<< HEAD
               <p>This is an automated security email from MySetlist.</p>
               <p>TheSet • <a href="${env.NEXT_PUBLIC_APP_URL}">theset.live</a></p>
-=======
-              <p>This is an automated security email from TheSet.</p>
-              <p>TheSet • <a href="${env.NEXT_PUBLIC_APP_URL}">mysetlist.com</a></p>
->>>>>>> b8c827af
+
             </div>
           </div>
         </body>
@@ -328,13 +308,9 @@
             </div>
             
             <div class="footer">
-<<<<<<< HEAD
               <p>You're receiving this email because you signed up for MySetlist.</p>
               <p>TheSet • <a href="${env.NEXT_PUBLIC_APP_URL}">theset.live</a></p>
-=======
-              <p>You're receiving this email because you signed up for TheSet.</p>
-              <p>TheSet • <a href="${env.NEXT_PUBLIC_APP_URL}">mysetlist.com</a></p>
->>>>>>> b8c827af
+
             </div>
           </div>
         </body>
@@ -393,13 +369,9 @@
             </div>
             
             <div class="footer">
-<<<<<<< HEAD
               <p>This is an automated security notification from MySetlist.</p>
               <p>TheSet • <a href="${env.NEXT_PUBLIC_APP_URL}">theset.live</a></p>
-=======
-              <p>This is an automated security notification from TheSet.</p>
-              <p>TheSet • <a href="${env.NEXT_PUBLIC_APP_URL}">mysetlist.com</a></p>
->>>>>>> b8c827af
+
             </div>
           </div>
         </body>
