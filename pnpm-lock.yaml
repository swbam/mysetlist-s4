--- conflicted
+++ resolved
@@ -14,15 +14,12 @@
 
   .:
     dependencies:
-<<<<<<< HEAD
+      '@react-email/components':
+        specifier: 0.0.3
+        version: 0.0.3
       dotenv:
         specifier: ^17.2.1
         version: 17.2.1
-=======
-      '@react-email/components':
-        specifier: 0.0.3
-        version: 0.0.3
->>>>>>> 6b30d96d
     devDependencies:
       '@biomejs/biome':
         specifier: ^1.9.4
@@ -72,9 +69,6 @@
       '@repo/observability':
         specifier: workspace:*
         version: link:../../packages/observability
-      '@repo/queues':
-        specifier: workspace:*
-        version: link:../../packages/queues
       '@repo/rate-limit':
         specifier: workspace:*
         version: link:../../packages/rate-limit
@@ -112,11 +106,7 @@
         specifier: ^1.35.1
         version: 1.35.3
       bullmq:
-<<<<<<< HEAD
-        specifier: ^5.0.0
-=======
         specifier: ^5.58.0
->>>>>>> 6b30d96d
         version: 5.58.0
       clsx:
         specifier: ^2.1.1
@@ -131,11 +121,7 @@
         specifier: ^11.18.2
         version: 11.18.2(react-dom@19.1.0(react@19.1.0))(react@19.1.0)
       ioredis:
-<<<<<<< HEAD
-        specifier: ^5.4.1
-=======
         specifier: ^5.7.0
->>>>>>> 6b30d96d
         version: 5.7.0
       lucide-react:
         specifier: ^0.511.0
@@ -150,13 +136,8 @@
         specifier: ^12.0.1
         version: 12.0.1
       p-limit:
-<<<<<<< HEAD
-        specifier: ^6.1.0
-        version: 6.2.0
-=======
         specifier: ^7.1.0
         version: 7.1.0
->>>>>>> 6b30d96d
       postgres:
         specifier: ^3.4.7
         version: 3.4.7
@@ -569,13 +550,8 @@
   packages/email:
     dependencies:
       '@react-email/components':
-<<<<<<< HEAD
-        specifier: ^0.5.1
-        version: 0.5.1(react-dom@19.1.0(react@19.1.0))(react@19.1.0)
-=======
         specifier: ^0.0.3
         version: 0.0.3
->>>>>>> 6b30d96d
       resend:
         specifier: ^4.6.0
         version: 4.8.0(react-dom@19.1.0(react@19.1.0))(react@19.1.0)
@@ -734,9 +710,6 @@
       ioredis:
         specifier: ^5.4.1
         version: 5.7.0
-      p-limit:
-        specifier: ^6.1.0
-        version: 6.2.0
     devDependencies:
       '@repo/typescript-config':
         specifier: workspace:*
@@ -2838,101 +2811,6 @@
   '@radix-ui/rect@1.1.1':
     resolution: {integrity: sha512-HPwpGIzkl28mWyZqG52jiqDJ12waP11Pa1lGoiyUkIEuMLBP0oeK/C89esbXrxsky5we7dfd8U58nm0SgAWpVw==}
 
-<<<<<<< HEAD
-  '@react-email/body@0.1.0':
-    resolution: {integrity: sha512-o1bcSAmDYNNHECbkeyceCVPGmVsYvT+O3sSO/Ct7apKUu3JphTi31hu+0Nwqr/pgV5QFqdoT5vdS3SW5DJFHgQ==}
-    peerDependencies:
-      react: ^19.1.0
-
-  '@react-email/button@0.2.0':
-    resolution: {integrity: sha512-8i+v6cMxr2emz4ihCrRiYJPp2/sdYsNNsBzXStlcA+/B9Umpm5Jj3WJKYpgTPM+aeyiqlG/MMI1AucnBm4f1oQ==}
-    engines: {node: '>=18.0.0'}
-    peerDependencies:
-      react: ^19.1.0
-
-  '@react-email/code-block@0.1.0':
-    resolution: {integrity: sha512-jSpHFsgqnQXxDIssE4gvmdtFncaFQz5D6e22BnVjcCPk/udK+0A9jRwGFEG8JD2si9ZXBmU4WsuqQEczuZn4ww==}
-    engines: {node: '>=18.0.0'}
-    peerDependencies:
-      react: ^19.1.0
-
-  '@react-email/code-inline@0.0.5':
-    resolution: {integrity: sha512-MmAsOzdJpzsnY2cZoPHFPk6uDO/Ncpb4Kh1hAt9UZc1xOW3fIzpe1Pi9y9p6wwUmpaeeDalJxAxH6/fnTquinA==}
-    engines: {node: '>=18.0.0'}
-    peerDependencies:
-      react: ^19.1.0
-
-  '@react-email/column@0.0.13':
-    resolution: {integrity: sha512-Lqq17l7ShzJG/d3b1w/+lVO+gp2FM05ZUo/nW0rjxB8xBICXOVv6PqjDnn3FXKssvhO5qAV20lHM6S+spRhEwQ==}
-    engines: {node: '>=18.0.0'}
-    peerDependencies:
-      react: ^19.1.0
-
-  '@react-email/components@0.5.1':
-    resolution: {integrity: sha512-2BxfSZSqMZ6cyQearFIz7h4vZ8m+NiwtZ7PBVdTV7APmK9wxMRBx0rTBO63FV214DTipyPwBjGIcscLh5U+IZg==}
-    engines: {node: '>=18.0.0'}
-    peerDependencies:
-      react: ^19.1.0
-
-  '@react-email/container@0.0.15':
-    resolution: {integrity: sha512-Qo2IQo0ru2kZq47REmHW3iXjAQaKu4tpeq/M8m1zHIVwKduL2vYOBQWbC2oDnMtWPmkBjej6XxgtZByxM6cCFg==}
-    engines: {node: '>=18.0.0'}
-    peerDependencies:
-      react: ^19.1.0
-
-  '@react-email/font@0.0.9':
-    resolution: {integrity: sha512-4zjq23oT9APXkerqeslPH3OZWuh5X4crHK6nx82mVHV2SrLba8+8dPEnWbaACWTNjOCbcLIzaC9unk7Wq2MIXw==}
-    peerDependencies:
-      react: ^19.1.0
-
-  '@react-email/head@0.0.12':
-    resolution: {integrity: sha512-X2Ii6dDFMF+D4niNwMAHbTkeCjlYYnMsd7edXOsi0JByxt9wNyZ9EnhFiBoQdqkE+SMDcu8TlNNttMrf5sJeMA==}
-    engines: {node: '>=18.0.0'}
-    peerDependencies:
-      react: ^19.1.0
-
-  '@react-email/heading@0.0.15':
-    resolution: {integrity: sha512-xF2GqsvBrp/HbRHWEfOgSfRFX+Q8I5KBEIG5+Lv3Vb2R/NYr0s8A5JhHHGf2pWBMJdbP4B2WHgj/VUrhy8dkIg==}
-    engines: {node: '>=18.0.0'}
-    peerDependencies:
-      react: ^19.1.0
-
-  '@react-email/hr@0.0.11':
-    resolution: {integrity: sha512-S1gZHVhwOsd1Iad5IFhpfICwNPMGPJidG/Uysy1AwmspyoAP5a4Iw3OWEpINFdgh9MHladbxcLKO2AJO+cA9Lw==}
-    engines: {node: '>=18.0.0'}
-    peerDependencies:
-      react: ^19.1.0
-
-  '@react-email/html@0.0.11':
-    resolution: {integrity: sha512-qJhbOQy5VW5qzU74AimjAR9FRFQfrMa7dn4gkEXKMB/S9xZN8e1yC1uA9C15jkXI/PzmJ0muDIWmFwatm5/+VA==}
-    engines: {node: '>=18.0.0'}
-    peerDependencies:
-      react: ^19.1.0
-
-  '@react-email/img@0.0.11':
-    resolution: {integrity: sha512-aGc8Y6U5C3igoMaqAJKsCpkbm1XjguQ09Acd+YcTKwjnC2+0w3yGUJkjWB2vTx4tN8dCqQCXO8FmdJpMfOA9EQ==}
-    engines: {node: '>=18.0.0'}
-    peerDependencies:
-      react: ^19.1.0
-
-  '@react-email/link@0.0.12':
-    resolution: {integrity: sha512-vF+xxQk2fGS1CN7UPQDbzvcBGfffr+GjTPNiWM38fhBfsLv6A/YUfaqxWlmL7zLzVmo0K2cvvV9wxlSyNba1aQ==}
-    engines: {node: '>=18.0.0'}
-    peerDependencies:
-      react: ^19.1.0
-
-  '@react-email/markdown@0.0.15':
-    resolution: {integrity: sha512-UQA9pVm5sbflgtg3EX3FquUP4aMBzmLReLbGJ6DZQZnAskBF36aI56cRykDq1o+1jT+CKIK1CducPYziaXliag==}
-    engines: {node: '>=18.0.0'}
-    peerDependencies:
-      react: ^19.1.0
-
-  '@react-email/preview@0.0.13':
-    resolution: {integrity: sha512-F7j9FJ0JN/A4d7yr+aw28p4uX7VLWs7hTHtLo7WRyw4G+Lit6Zucq4UWKRxJC8lpsUdzVmG7aBJnKOT+urqs/w==}
-    engines: {node: '>=18.0.0'}
-    peerDependencies:
-      react: ^19.1.0
-=======
   '@react-email/body@0.0.1':
     resolution: {integrity: sha512-m4oWEI0HYXI8hAUOPQG5PY3LIyxA7ruX6EhU6lz7tWkjaAojqkVBh0ZKhUHj5WHM/BV/fMuws7cbnhC6tQccCA==}
 
@@ -2986,7 +2864,6 @@
   '@react-email/render@0.0.6':
     resolution: {integrity: sha512-6zs7WZbd37TcPT1OmMPH/kcBpv0QSi+k3om7LyDnbdIcrbwOO/OstVwUaa/6zgvDvnq9Y2wOosbru7j5kUrW9A==}
     engines: {node: '>=16.0.0'}
->>>>>>> 6b30d96d
 
   '@react-email/render@1.1.2':
     resolution: {integrity: sha512-RnRehYN3v9gVlNMehHPHhyp2RQo7+pSkHDtXPvg3s0GbzM9SQMW4Qrf8GRNvtpLC4gsI+Wt0VatNRUFqjvevbw==}
@@ -2995,38 +2872,6 @@
       react: ^19.1.0
       react-dom: ^19.1.0
 
-<<<<<<< HEAD
-  '@react-email/render@1.2.1':
-    resolution: {integrity: sha512-7M4Xi8ITESZKS7pOPE0HWhKJWtS/JrAqPIyFPqIPJXZJHkjFMYXn2b/tAsHOufYW5/LTk4U1IkBMaVwE06kykw==}
-    engines: {node: '>=18.0.0'}
-    peerDependencies:
-      react: ^19.1.0
-      react-dom: ^19.1.0
-
-  '@react-email/row@0.0.12':
-    resolution: {integrity: sha512-HkCdnEjvK3o+n0y0tZKXYhIXUNPDx+2vq1dJTmqappVHXS5tXS6W5JOPZr5j+eoZ8gY3PShI2LWj5rWF7ZEtIQ==}
-    engines: {node: '>=18.0.0'}
-    peerDependencies:
-      react: ^19.1.0
-
-  '@react-email/section@0.0.16':
-    resolution: {integrity: sha512-FjqF9xQ8FoeUZYKSdt8sMIKvoT9XF8BrzhT3xiFKdEMwYNbsDflcjfErJe3jb7Wj/es/lKTbV5QR1dnLzGpL3w==}
-    engines: {node: '>=18.0.0'}
-    peerDependencies:
-      react: ^19.1.0
-
-  '@react-email/tailwind@1.2.2':
-    resolution: {integrity: sha512-heO9Khaqxm6Ulm6p7HQ9h01oiiLRrZuuEQuYds/O7Iyp3c58sMVHZGIxiRXO/kSs857NZQycpjewEVKF3jhNTw==}
-    engines: {node: '>=18.0.0'}
-    peerDependencies:
-      react: ^19.1.0
-
-  '@react-email/text@0.1.5':
-    resolution: {integrity: sha512-o5PNHFSE085VMXayxH+SJ1LSOtGsTv+RpNKnTiJDrJUwoBu77G3PlKOsZZQHCNyD28WsQpl9v2WcJLbQudqwPg==}
-    engines: {node: '>=18.0.0'}
-    peerDependencies:
-      react: ^19.1.0
-=======
   '@react-email/row@0.0.4':
     resolution: {integrity: sha512-jo2gfcwx9vMdcSLA0acjX5mrVvLe2OJjXm2BOzrR+Pe7TsreOm5wT6pH8AYcdLDpuKx9uO09C04XHlxaZXMGvw==}
     engines: {node: '>=16.0.0'}
@@ -3042,7 +2887,6 @@
   '@react-email/text@0.0.4':
     resolution: {integrity: sha512-U99QEmgmlfs3TijP/761+pogEX4AIF/6qyFRlfJQuSLOmFbRzuSUG9dLeNIO4W4yMQTcqVjKggHc4sgPxPy1OQ==}
     engines: {node: '>=16.0.0'}
->>>>>>> 6b30d96d
 
   '@reduxjs/toolkit@2.8.2':
     resolution: {integrity: sha512-MYlOhQ0sLdw4ud48FoC5w0dH9VfWQjtCjreKwYTT3l+r427qYC5Y8PihNutepr8XrNaBUDQo9khWUwQxZaqt5A==}
@@ -5411,12 +5255,6 @@
     resolution: {integrity: sha512-hXdUTZYIVOt1Ex//jAQi+wTZZpUpwBj/0QsOzqegb3rGMMeJiSEu5xLHnYfBrRV4RH2+OCSOO95Is/7x1WJ4bw==}
     engines: {node: '>=10'}
 
-<<<<<<< HEAD
-  marked@7.0.4:
-    resolution: {integrity: sha512-t8eP0dXRJMtMvBojtkcsA7n48BkauktUKzfkPSCq85ZMTJ0v76Rke4DYz01omYpPTUh4p/f7HePgRo3ebG8+QQ==}
-    engines: {node: '>= 16'}
-    hasBin: true
-=======
   make-iterator@0.1.1:
     resolution: {integrity: sha512-s8tbTxYqrfcXYHAPxUecPxgBnWod7yFShdSOWiV17WRM87bBH2mzr24A4tpUDv9SqebaV6JsPApwKXnisMmMBA==}
     engines: {node: '>=0.10.0'}
@@ -5428,16 +5266,10 @@
   make-iterator@1.0.1:
     resolution: {integrity: sha512-pxiuXh0iVEq7VM7KMIhs5gxsfxCux2URptUQaXo4iZZJxBAzTPOLE2BumO5dbfVYq/hBJFBR/a1mFDmOx5AGmw==}
     engines: {node: '>=0.10.0'}
->>>>>>> 6b30d96d
 
   math-intrinsics@1.1.0:
     resolution: {integrity: sha512-/IXtbwEk5HTPyEwyKX6hGkYXxM9nbj64B+ilVJnC/R6B0pH5G4V3b0pVbL7DBj4tkhBAppbQUlf6F6Xl9LHu1g==}
     engines: {node: '>= 0.4'}
-
-  md-to-react-email@5.0.5:
-    resolution: {integrity: sha512-OvAXqwq57uOk+WZqFFNCMZz8yDp8BD3WazW1wAKHUrPbbdr89K9DWS6JXY09vd9xNdPNeurI8DU/X4flcfaD8A==}
-    peerDependencies:
-      react: ^19.1.0
 
   mdast-util-from-markdown@2.0.2:
     resolution: {integrity: sha512-uZhTV/8NBuw0WHkPTrCqDOl0zVe1BIng5ZtHoDk49ME1qqcjYmmLmOf0gELgcRMxN4w2iuIeVso5/6QymSrgmA==}
@@ -5752,15 +5584,9 @@
     resolution: {integrity: sha512-TYOanM3wGwNGsZN2cVTYPArw454xnXj5qmWF1bEoAc4+cU/ol7GVh7odevjp1FNHduHc3KZMcFduxU5Xc6uJRQ==}
     engines: {node: '>=10'}
 
-<<<<<<< HEAD
-  p-limit@6.2.0:
-    resolution: {integrity: sha512-kuUqqHNUqoIWp/c467RI4X6mmyuojY5jGutNU0wVTmEOOfcuwLqyMVoAi9MKi2Ak+5i9+nhmrK4ufZE8069kHA==}
-    engines: {node: '>=18'}
-=======
   p-limit@7.1.0:
     resolution: {integrity: sha512-7LbrpOjbzBWFHFgRtVrIAwBwW1bB7c7n914Q2+CXr1TvOfbTrVHAEH1Ya9PwDwAoKLeiRrczymYWPwaHNOQ0vA==}
     engines: {node: '>=20'}
->>>>>>> 6b30d96d
 
   p-locate@4.1.0:
     resolution: {integrity: sha512-R79ZZ/0wAxKGu3oYMlz8jy/kbhsNrS7SKZ7PxEHBgJ5+F2mtFW2fK2cOtBh1cHYkQsbzFV7I+EoRKe6Yt0oK7A==}
@@ -5970,15 +5796,9 @@
     resolution: {integrity: sha512-Qb1gy5OrP5+zDf2Bvnzdl3jsTf1qXVMazbvCoKhtKqVs4/YK4ozX4gKQJJVyNe+cajNPn0KoC0MC3FUmaHWEmQ==}
     engines: {node: ^10.13.0 || ^12.13.0 || ^14.15.0 || >=15.0.0}
 
-<<<<<<< HEAD
-  prismjs@1.30.0:
-    resolution: {integrity: sha512-DEvV2ZF2r2/63V+tK8hQvrR2ZGn10srHbXviTlcv7Kpzw8jWiNTqbVgjO3IY8RxrrOUF8VPMQQFysYYYv0YZxw==}
-    engines: {node: '>=6'}
-=======
   pretty@2.0.0:
     resolution: {integrity: sha512-G9xUchgTEiNpormdYBl+Pha50gOUovT18IvAe7EYMZ1/f9W/WWMPRn+xI68yXNMUk3QXHDwo/1wV/4NejVNe1w==}
     engines: {node: '>=0.10.0'}
->>>>>>> 6b30d96d
 
   progress@2.0.3:
     resolution: {integrity: sha512-7PiHtLll5LdnKIMw100I+8xJXR5gW2QwWYkT6iJva0bXitZKa/XMrSbdmg3r2Xnaidz9Qumd0VPaMrZlF9V9sA==}
@@ -8791,95 +8611,6 @@
 
   '@radix-ui/rect@1.1.1': {}
 
-<<<<<<< HEAD
-  '@react-email/body@0.1.0(react@19.1.0)':
-    dependencies:
-      react: 19.1.0
-
-  '@react-email/button@0.2.0(react@19.1.0)':
-    dependencies:
-      react: 19.1.0
-
-  '@react-email/code-block@0.1.0(react@19.1.0)':
-    dependencies:
-      prismjs: 1.30.0
-      react: 19.1.0
-
-  '@react-email/code-inline@0.0.5(react@19.1.0)':
-    dependencies:
-      react: 19.1.0
-
-  '@react-email/column@0.0.13(react@19.1.0)':
-    dependencies:
-      react: 19.1.0
-
-  '@react-email/components@0.5.1(react-dom@19.1.0(react@19.1.0))(react@19.1.0)':
-    dependencies:
-      '@react-email/body': 0.1.0(react@19.1.0)
-      '@react-email/button': 0.2.0(react@19.1.0)
-      '@react-email/code-block': 0.1.0(react@19.1.0)
-      '@react-email/code-inline': 0.0.5(react@19.1.0)
-      '@react-email/column': 0.0.13(react@19.1.0)
-      '@react-email/container': 0.0.15(react@19.1.0)
-      '@react-email/font': 0.0.9(react@19.1.0)
-      '@react-email/head': 0.0.12(react@19.1.0)
-      '@react-email/heading': 0.0.15(react@19.1.0)
-      '@react-email/hr': 0.0.11(react@19.1.0)
-      '@react-email/html': 0.0.11(react@19.1.0)
-      '@react-email/img': 0.0.11(react@19.1.0)
-      '@react-email/link': 0.0.12(react@19.1.0)
-      '@react-email/markdown': 0.0.15(react@19.1.0)
-      '@react-email/preview': 0.0.13(react@19.1.0)
-      '@react-email/render': 1.2.1(react-dom@19.1.0(react@19.1.0))(react@19.1.0)
-      '@react-email/row': 0.0.12(react@19.1.0)
-      '@react-email/section': 0.0.16(react@19.1.0)
-      '@react-email/tailwind': 1.2.2(react@19.1.0)
-      '@react-email/text': 0.1.5(react@19.1.0)
-      react: 19.1.0
-    transitivePeerDependencies:
-      - react-dom
-
-  '@react-email/container@0.0.15(react@19.1.0)':
-    dependencies:
-      react: 19.1.0
-
-  '@react-email/font@0.0.9(react@19.1.0)':
-    dependencies:
-      react: 19.1.0
-
-  '@react-email/head@0.0.12(react@19.1.0)':
-    dependencies:
-      react: 19.1.0
-
-  '@react-email/heading@0.0.15(react@19.1.0)':
-    dependencies:
-      react: 19.1.0
-
-  '@react-email/hr@0.0.11(react@19.1.0)':
-    dependencies:
-      react: 19.1.0
-
-  '@react-email/html@0.0.11(react@19.1.0)':
-    dependencies:
-      react: 19.1.0
-
-  '@react-email/img@0.0.11(react@19.1.0)':
-    dependencies:
-      react: 19.1.0
-
-  '@react-email/link@0.0.12(react@19.1.0)':
-    dependencies:
-      react: 19.1.0
-
-  '@react-email/markdown@0.0.15(react@19.1.0)':
-    dependencies:
-      md-to-react-email: 5.0.5(react@19.1.0)
-      react: 19.1.0
-
-  '@react-email/preview@0.0.13(react@19.1.0)':
-    dependencies:
-      react: 19.1.0
-=======
   '@react-email/body@0.0.1':
     dependencies:
       react: 19.1.0
@@ -8957,7 +8688,6 @@
       pretty: 2.0.0
       react: 19.1.0
       react-dom: 19.1.0(react@19.1.0)
->>>>>>> 6b30d96d
 
   '@react-email/render@1.1.2(react-dom@19.1.0(react@19.1.0))(react@19.1.0)':
     dependencies:
@@ -8967,29 +8697,6 @@
       react-dom: 19.1.0(react@19.1.0)
       react-promise-suspense: 0.3.4
 
-<<<<<<< HEAD
-  '@react-email/render@1.2.1(react-dom@19.1.0(react@19.1.0))(react@19.1.0)':
-    dependencies:
-      html-to-text: 9.0.5
-      prettier: 3.6.2
-      react: 19.1.0
-      react-dom: 19.1.0(react@19.1.0)
-      react-promise-suspense: 0.3.4
-
-  '@react-email/row@0.0.12(react@19.1.0)':
-    dependencies:
-      react: 19.1.0
-
-  '@react-email/section@0.0.16(react@19.1.0)':
-    dependencies:
-      react: 19.1.0
-
-  '@react-email/tailwind@1.2.2(react@19.1.0)':
-    dependencies:
-      react: 19.1.0
-
-  '@react-email/text@0.1.5(react@19.1.0)':
-=======
   '@react-email/row@0.0.4': {}
 
   '@react-email/section@0.0.8':
@@ -9006,7 +8713,6 @@
       - ts-node
 
   '@react-email/text@0.0.4':
->>>>>>> 6b30d96d
     dependencies:
       react: 19.1.0
 
@@ -9730,7 +9436,7 @@
 
   '@types/connect@3.4.38':
     dependencies:
-      '@types/node': 24.0.10
+      '@types/node': 24.3.0
 
   '@types/cookie@0.6.0': {}
 
@@ -9807,7 +9513,7 @@
 
   '@types/mysql@2.15.26':
     dependencies:
-      '@types/node': 24.0.10
+      '@types/node': 24.3.0
 
   '@types/node@22.17.2':
     dependencies:
@@ -9827,7 +9533,7 @@
 
   '@types/pg@8.6.1':
     dependencies:
-      '@types/node': 24.0.10
+      '@types/node': 24.3.0
       pg-protocol: 1.10.3
       pg-types: 2.2.0
 
@@ -9849,7 +9555,7 @@
 
   '@types/tedious@4.0.14':
     dependencies:
-      '@types/node': 24.0.10
+      '@types/node': 24.3.0
 
   '@types/unist@2.0.11': {}
 
@@ -9861,7 +9567,7 @@
 
   '@types/ws@8.18.1':
     dependencies:
-      '@types/node': 24.0.10
+      '@types/node': 24.3.0
 
   '@ungap/structured-clone@1.3.0': {}
 
@@ -11535,9 +11241,6 @@
     dependencies:
       semver: 7.7.2
 
-<<<<<<< HEAD
-  marked@7.0.4: {}
-=======
   make-iterator@0.1.1:
     dependencies:
       for-own: 0.1.5
@@ -11549,14 +11252,8 @@
   make-iterator@1.0.1:
     dependencies:
       kind-of: 6.0.3
->>>>>>> 6b30d96d
 
   math-intrinsics@1.1.0: {}
-
-  md-to-react-email@5.0.5(react@19.1.0):
-    dependencies:
-      marked: 7.0.4
-      react: 19.1.0
 
   mdast-util-from-markdown@2.0.2:
     dependencies:
@@ -11990,11 +11687,7 @@
     dependencies:
       yocto-queue: 0.1.0
 
-<<<<<<< HEAD
-  p-limit@6.2.0:
-=======
   p-limit@7.1.0:
->>>>>>> 6b30d96d
     dependencies:
       yocto-queue: 1.2.1
 
@@ -12195,15 +11888,11 @@
       ansi-styles: 5.2.0
       react-is: 17.0.2
 
-<<<<<<< HEAD
-  prismjs@1.30.0: {}
-=======
   pretty@2.0.0:
     dependencies:
       condense-newlines: 0.2.1
       extend-shallow: 2.0.1
       js-beautify: 1.15.4
->>>>>>> 6b30d96d
 
   progress@2.0.3: {}
 
